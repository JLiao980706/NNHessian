--- conflicted
+++ resolved
@@ -268,11 +268,7 @@
     def compute(self, data, model):
         X, Y = data
         hessian_comp = hessian(model, self.loss_fn, data=(X, Y), cuda=True)
-<<<<<<< HEAD
-        return hessian_comp.eigenvalues(top_n=50)[0]
-=======
         return hessian_comp.eigenvalues(top_n=50)
->>>>>>> 9b07c759
     
     def get_name(self):
         return "MSE Eigenvalues"
